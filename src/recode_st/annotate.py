"""Annotation module."""

import warnings  # ? what is the best way to suppress warnings from package inputs?
from logging import getLogger

# import torch
import pandas as pd
import scanpy as sc

from recode_st.config import AnnotateModuleConfig, IOConfig
from recode_st.helper_function import seed_everything
from recode_st.logging_config import configure_logging

warnings.filterwarnings("ignore")

logger = getLogger(__name__)


def run_annotate(config: AnnotateModuleConfig, io_config: IOConfig):
    """Run annotation on Xenium data."""
    # Set variables
<<<<<<< HEAD
    module_name = "3_annotate"
    module_dir = output_path / module_name
    seed = 21122023  # seed for reproducibility
    cluster_name = "leiden"  # name of the cluster column in adata.obs
    new_clusters = "cell_type"  # name of the new cluster column in adata.obs

    # Set seed
    seed_everything(seed)
=======
    module_dir = io_config.output_dir / config.module_name
>>>>>>> 21f34ab8

    # Create output directories if they do not exist
    module_dir.mkdir(exist_ok=True)

    # Import data
    logger.info("Loading Xenium data...")
    adata = sc.read_h5ad(io_config.output_dir / "2_DR" / "adata.h5ad")

    # Set the directory where to save the ScanPy figures
    sc.settings.figdir = module_dir

    # Annotate cell clusters
    # Calculate the differentially expressed genes for every cluster,
    # compared to the rest of the cells in our adata
    logger.info("Calculating differentially expressed genes for each cluster...")
    sc.tl.rank_genes_groups(adata, groupby=cluster_name, method="wilcoxon")

    logger.info("Plotting the top differentially expressed genes for each cluster...")
    sc.pl.rank_genes_groups_dotplot(
        adata,
        groupby=cluster_name,
        standard_scale="var",
        n_genes=5,
        show=False,
        save=f"{config.module_name}.png",
    )
    logger.info(f"Dotplot saved to {sc.settings.figdir}")

    # Plot differentially expressed genes for each cluster
    logger.info("Plot differentially expressed genes for each cluster in elbow plot...")
    sc.pl.rank_genes_groups(
        adata,
        n_genes=10,
        ncols=3,
        legend_fontsize=10,
        show=False,
        save=f"_{config.module_name}.png",
    )
    logger.info(f"UMAP plot saved to {sc.settings.figdir}")

    # Make a dataframe of marker expression
    logger.info("Save files for differentially expressed genes for each cluster...")
    logger.info("File 1...")
    markers = sc.get.rank_genes_groups_df(adata, None)
    markers = markers[(markers["pvals_adj"] < 0.05) & (markers["logfoldchanges"] > 0.5)]
    markers.to_excel(
        module_dir / "markers.xlsx",
        index=False,
    )
    logger.info(f"Markers saved to {module_dir}")

    logger.info("File 2...")
    # Define the number of clusters
    clusters_list = len(adata.obs[cluster_name].astype(str).unique())

    # Create a list
    list = []
    for cluster_number in range(clusters_list):
        top_genes = adata.uns["rank_genes_groups"]["names"][
            str(cluster_number)
        ]  # Get the names of the top differentially expressed genes
        top_genes = top_genes[:10]  # Get the top 10 genes
        new_row = pd.Series(
            {"Cluster Number": cluster_number, "Top Genes": top_genes}
        )  # Create a new row with the cluster_number and top_genes
        list.append(new_row)

    # Convert list of series to DataFrame
    diff_gene_df = pd.concat(list, axis=1).T
    diff_gene_df.set_index(diff_gene_df.columns[0], inplace=True)
    diff_gene_df.to_csv(
        module_dir / "top_differentially_expressed_genes.csv",
        index=True,
    )
    logger.info(f"Top differentially expressed genes saved to {module_dir}")

    logger.info("File 3...")
    # Create a dictionary to store DataFrames for each cluster
    cluster_dict = {}
    cluster_path = module_dir / "cluster_diff_genes"
    cluster_path.mkdir(exist_ok=True)
    for cluster_number in range(clusters_list):
        # print(cluster_number)
        current_cluster = markers[markers["group"] == str(cluster_number)].sort_values(
            by="logfoldchanges", ascending=False
        )  # make a dataframe of the current cluster
        cluster_dict[f"cluster_{cluster_number}"] = (
            current_cluster  # Store the DataFrame in the dictionary
        )
        # Export the DataFrame to a CSV file
        csv_filename = cluster_path / f"cluster_{cluster_number}_data.csv"

        current_cluster.to_csv(csv_filename, index=False)
        logger.info(f"Exported cluster {cluster_number} data to {csv_filename}")

    # Rename the clusters based on the markers
    logger.info("Renaming clusters based on markers...")
    # Get unique clusters
    unique_clusters = (
        adata.obs[cluster_name].astype(str).unique()
    )  # Get unique cluster names
    cluster_names = {
        cluster: f"Cluster_{cluster}" for cluster in unique_clusters
    }  # Create a mapping of cluster names
    adata.obs[new_clusters] = (
        adata.obs[cluster_name].astype(str).map(cluster_names)
    )  # Map the cluster names to the cell_type column

    # Save anndata object
    adata.write_h5ad(module_dir / "adata.h5ad")
    logger.info(f"Data saved to {module_dir / 'adata.h5ad'}")
    logger.info("Annotation module completed successfully.")


if __name__ == "__main__":
    # Set up logger
    configure_logging()
    logger = getLogger("recode_st.3_annotate")  # re-name the logger to match the module

    # Set seed
    seed_everything(21122023)

    try:
        run_annotate(AnnotateModuleConfig(module_name="3_annotate"), IOConfig())
    except FileNotFoundError as err:
        logger.error(f"File not found: {err}")<|MERGE_RESOLUTION|>--- conflicted
+++ resolved
@@ -19,18 +19,9 @@
 def run_annotate(config: AnnotateModuleConfig, io_config: IOConfig):
     """Run annotation on Xenium data."""
     # Set variables
-<<<<<<< HEAD
-    module_name = "3_annotate"
-    module_dir = output_path / module_name
-    seed = 21122023  # seed for reproducibility
-    cluster_name = "leiden"  # name of the cluster column in adata.obs
-    new_clusters = "cell_type"  # name of the new cluster column in adata.obs
-
-    # Set seed
-    seed_everything(seed)
-=======
     module_dir = io_config.output_dir / config.module_name
->>>>>>> 21f34ab8
+    cluster_name = config.cluster_name
+    new_clusters = config.new_clusters
 
     # Create output directories if they do not exist
     module_dir.mkdir(exist_ok=True)
