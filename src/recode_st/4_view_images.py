--- conflicted
+++ resolved
@@ -3,25 +3,15 @@
 # Import packages
 import os
 import warnings
-<<<<<<< HEAD
 from logging import getLogger
-=======
-from pathlib import Path
->>>>>>> 98a4c767
 
 import matplotlib.pyplot as plt
 import scanpy as sc
 import squidpy as sq
 
-<<<<<<< HEAD
+from recode_st.helper_function import seed_everything
 from recode_st.logging_config import configure_logging
 from recode_st.paths import output_path
-=======
-from recode_st.helper_function import seed_everything
-from recode_st.paths import logging_path, output_path
-
-warnings.filterwarnings("ignore")
->>>>>>> 98a4c767
 
 warnings.filterwarnings("ignore")
 
@@ -34,7 +24,10 @@
     module_name = "4_view_images"  # name of the module
     gene_list = ["EPCAM", "CD3D", "CD68", "VWF", "PTPRC", "ACTA2"]
     module_dir = output_path / module_name
-<<<<<<< HEAD
+    seed = 21122023  # seed for reproducibility
+
+    # Set seed
+    seed_everything(seed)
 
     # Create output directories if they do not exist
     module_dir.mkdir(exist_ok=True)
@@ -45,33 +38,6 @@
 
     # Import data
     logger.info("Loading Xenium data...")
-=======
-    seed = 21122023  # seed for reproducibility
-
-    # Set seed
-    seed_everything(seed)
-
-    # Create output directories if they do not exist
-    module_dir.mkdir(exist_ok=True)
-
-    # Set up logging
-    os.makedirs(
-        logging_path, exist_ok=True
-    )  # should set up all these directories at the start of the pipeline?
-    logging.basicConfig(
-        filename=Path(logging_path) / f"{module_name}.txt",  # output file
-        filemode="w",  # overwrites the file each time
-        format="%(asctime)s - %(levelname)s - %(message)s",  # log format
-        level=logging.INFO,  # minimum level to log
-    )
-
-    # change directory to output_path/module_name
-    os.chdir(module_dir)
-    logging.info(f"Changed directory to {module_dir}")
-
-    # Import data
-    logging.info("Loading Xenium data...")
->>>>>>> 98a4c767
     adata = sc.read_h5ad(module_dir / "3_annotate" / "adata.h5ad")
 
     # View plots
@@ -88,11 +54,7 @@
     plt.tight_layout()
     plt.savefig(module_dir / "images.png", dpi=300)
     plt.close()
-<<<<<<< HEAD
     logger.info(f"Saved plots to {module_dir / 'images.png'}")
-=======
-    logging.info(f"Saved plots to {module_dir / 'images.png'}")
->>>>>>> 98a4c767
 
     # View specific gene expression
     logger.info("Plotting genes of interest on tissue...")
@@ -108,7 +70,6 @@
 
     # Save anndata object
     adata.write_h5ad(module_dir / "adata.h5ad")
-<<<<<<< HEAD
     logger.info(f"Data saved to {module_dir / 'adata.h5ad'}")
     logger.info("Imaging module completed successfully.")
 
@@ -121,8 +82,4 @@
     try:
         run_view_images()
     except FileNotFoundError as err:
-        logger.error(f"File not found: {err}")
-=======
-    logging.info(f"Data saved to {module_dir / 'adata.h5ad'}")
-    logging.info("Imaging module completed successfully.")
->>>>>>> 98a4c767
+        logger.error(f"File not found: {err}")