"""Spatial statistics module."""

import os
import warnings
from logging import getLogger
from pathlib import Path

import scanpy as sc
import squidpy as sq

from recode_st.logging_config import configure_logging
from recode_st.paths import output_path

warnings.filterwarnings("ignore")

logger = getLogger(__name__)


def run_spatial_statistics():
    """Run spatial statistics on Xenium data."""
    # Set variables
    module_name = "5_spatial_stats"  # name of the module
    module_dir = output_path / module_name

    # Create output directories if they do not exist
    module_dir.mkdir(exist_ok=True)

    # change directory to output_path/module_name
    os.chdir(module_dir)
    logger.info(f"Changed directory to {module_dir}")

    # Import data
<<<<<<< HEAD
    logger.info("Loading Xenium data...")
    adata = sc.read_h5ad(module_dir / "4_view_images/adata.h5ad")
=======
    logging.info("Loading Xenium data...")
    adata = sc.read_h5ad(module_dir / "4_view_images" / "adata.h5ad")
>>>>>>> 49d2d960

    # $ Calculate spatial statistics

    logger.info("Building spatial neighborhood graph...")
    sq.gr.spatial_neighbors(
        adata, coord_type="generic", delaunay=True
    )  # compute connectivity

    logger.info("Computing and plotting centrality scores...")
    sq.gr.centrality_scores(adata, cluster_key="leiden")
    sq.pl.centrality_scores(
        adata, cluster_key="leiden", figsize=(16, 5), save="_plot.png"
    )

    # # $ Compute co-occurrence probability
    # logger.info("Computing co-occurrence probability...")
    # # Create subset table layer
    # adata_subsample = sc.pp.subsample(
    #     adata, fraction=0.5, copy=True
    # )  # subsample to speed up computation

    # # Visualize co-occurrence
    # sq.gr.co_occurrence(
    #     adata_subsample,
    #     cluster_key="leiden",
    # )
    # sq.pl.co_occurrence(
    #     adata_subsample,
    #     cluster_key="leiden",
    #     clusters="12",
    #     figsize=(10, 10),
    #     save="_plot.png",
    # )

    # $ Neighborhood enrichment analysis
    logger.info("Performing neighborhood enrichment analysis...")
    sq.gr.nhood_enrichment(adata, cluster_key="leiden")

    # Plot neighborhood enrichment
    sq.pl.nhood_enrichment(
        adata,
        cluster_key="leiden",
        figsize=(8, 8),
        title="Neighborhood enrichment adata",
        save="_plot.png",
    )

    # $ Moran's I
    logger.info("Calculating Moran's I...")

    # # Build spatial neighborhood graph on a subsampled dataset
    # sq.gr.spatial_neighbors(adata_subsample, coord_type="generic", delaunay=True)

    # # Calculate Moran's I for spatial autocorrelation on subsampled data
    # sq.gr.spatial_autocorr(
    #     adata_subsample,
    #     mode="moran",
    #     n_perms=100,
    #     n_jobs=1,
    # )

    # # Save Moran's I results
    # adata_subsample.uns["moranI"].to_csv(
    #     Path(output_path) / module_name / "moranI_results.csv",
    #     index=True,
    # )

    # Save anndata object
    adata.write_h5ad(Path(output_path) / f"{module_name}/adata.h5ad")
    logger.info(f"Data saved to {module_dir / 'adata.h5ad'}")
    logger.info("Spatial statistics module completed successfully.")


if __name__ == "__main__":
    # Set up logger
    configure_logging()
    logger = getLogger("recode_st.5_spatial_statistics")

    try:
        run_spatial_statistics()
    except FileNotFoundError as err:
        logger.error(f"File not found: {err}")<|MERGE_RESOLUTION|>--- conflicted
+++ resolved
@@ -30,13 +30,8 @@
     logger.info(f"Changed directory to {module_dir}")
 
     # Import data
-<<<<<<< HEAD
     logger.info("Loading Xenium data...")
-    adata = sc.read_h5ad(module_dir / "4_view_images/adata.h5ad")
-=======
-    logging.info("Loading Xenium data...")
     adata = sc.read_h5ad(module_dir / "4_view_images" / "adata.h5ad")
->>>>>>> 49d2d960
 
     # $ Calculate spatial statistics
 
