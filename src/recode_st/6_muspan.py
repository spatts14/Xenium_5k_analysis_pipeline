"""Muspan module."""

import os
import warnings
from logging import getLogger

import scanpy as sc
import spatialdata as sd

from recode_st.logging_config import configure_logging
from recode_st.paths import output_path, zarr_path

warnings.filterwarnings("ignore")

logger = getLogger(__name__)


def run_muspan():
    """Run Muspan on Xenium data."""
    # Set variables
    module_name = "6_muspan"  # name of the module
    module_dir = output_path / module_name

    # Create output directories if they do not exist
    module_dir.mkdir(exist_ok=True)

    # change directory to output_path/module_name
    os.chdir(module_dir)
    logger.info(f"Changed directory to {module_dir}")

    # Import data
<<<<<<< HEAD
    logger.info("Loading Xenium data...")
    adata = sc.read_h5ad(output_path / "4_view_images/adata.h5ad")  # noqa: F841
    sdata = sd.read_zarr(zarr_path)  # noqa: F841


if __name__ == "__main__":
    # Set up logger
    configure_logging()
    logger = getLogger("recode_st.6_muspan")  # re-name the logger to match the module

    try:
        run_muspan()
    except FileNotFoundError as err:
        logger.error(f"File not found: {err}")
=======
    logging.info("Loading Xenium data...")
    adata = sc.read_h5ad(output_path / "4_view_images" / "adata.h5ad")
    sdata = sd.read_zarr(zarr_path)
>>>>>>> 49d2d960
<|MERGE_RESOLUTION|>--- conflicted
+++ resolved
@@ -29,9 +29,8 @@
     logger.info(f"Changed directory to {module_dir}")
 
     # Import data
-<<<<<<< HEAD
     logger.info("Loading Xenium data...")
-    adata = sc.read_h5ad(output_path / "4_view_images/adata.h5ad")  # noqa: F841
+    adata = sc.read_h5ad(output_path / "4_view_images" / "adata.h5ad")  # noqa: F841
     sdata = sd.read_zarr(zarr_path)  # noqa: F841
 
 
@@ -43,9 +42,4 @@
     try:
         run_muspan()
     except FileNotFoundError as err:
-        logger.error(f"File not found: {err}")
-=======
-    logging.info("Loading Xenium data...")
-    adata = sc.read_h5ad(output_path / "4_view_images" / "adata.h5ad")
-    sdata = sd.read_zarr(zarr_path)
->>>>>>> 49d2d960
+        logger.error(f"File not found: {err}")