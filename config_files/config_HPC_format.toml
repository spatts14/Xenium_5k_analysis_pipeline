--- conflicted
+++ resolved
@@ -5,28 +5,16 @@
 
 [io]
 base_dir = "/rds/general/user/sep22/projects/phenotypingsputumasthmaticsaurorawellcomea1/live/Sara_Patti/009_ST_Xenium"
-<<<<<<< HEAD
-data_dir = "data"
-xenium_dir = "xenium_raw"
-output_data_dir = "out_data"
-adata_dir = "adata"
-zarr_dir = "xenium.zarr"
-output_dir = "out_run1_run2_run3"
-path = "selected_cells_stats.csv"
-logging_path = "logs"
-hlca_path = "/rds/general/user/sep22/home/Projects/_Public_datasets/HLCA/data/hlca_full_processed.h5ad"
-=======
 # Base directory for the project (relative to the current working directory)
 data_dir = "data"                                                                                                                                      # Directory where the input data is stored (relative to base_dir)
 xenium_dir = "xenium_raw"                                                                                                                              # Directory containing Xenium data (relative to data_dir)
 output_data_dir = "out_data"                                                                                                                           # Directory where processed data will be saved (relative to data_dir)
 adata_dir = "adata"                                                                                                                                    # Directory where AnnData objects will be saved (relative to output_data_dir)
 zarr_dir = "xenium.zarr"                                                                                                                               # Directory where Zarr data will be stored (relative to output_data_dir)
-output_dir = "out_run1_run2_run3"                                                                                                                      # Directory where the output will be saved (relative to base_dir)
+output_dir = "out_1_2_3"                                                                                                                               # Directory where the output will be saved (relative to base_dir)
 path = "selected_cells_stats.csv"                                                                                                                      # Path to the CSV file containing selected cells statistics (relative to data_dir)
 logging_path = "logs"                                                                                                                                  # Directory where logs will be saved (relative to output_dir)
 hlca_path = "/rds/general/user/sep22/home/Projects/_Public_datasets/HLCA/data/hlca_full_processed.h5ad"                                                # Path to the reference scRNAseq data
->>>>>>> 93639e58
 gene_id_dict_path = "/rds/general/user/sep22/projects/phenotypingsputumasthmaticsaurorawellcomea1/live/Sara_Patti/009_ST_Xenium/data/gene_id_dict.csv"
 
 [modules.format_data]
