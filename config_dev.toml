# An example configuration file for recode_st

log_level = "INFO" # Define the logging level here. Options are: DEBUG, INFO, WARNING, ERROR, CRITICAL
seed = 21122023    # Random seed for reproducibility

[io]
base_dir = "/Volumes/sep22/home/wet_lab/_Experiments/009_ST_Xenium" # Base directory for the project (relative to the current working directory)
data_dir = "data"                                                   # Directory where the input data is stored
output_dir = "out"                                                  # Directory where the output will be saved (relative to data_dir)
output_data_dir = "data"                                            # Directory where processed data will be saved (relative to output_dir)
xenium_dir = "xenium"                                               # Directory containing Xenium data (relative to data_dir)
zarr_dir = "xenium.zarr"                                            # Directory where Zarr data will be stored (relative to data_dir)
adata_dir = "adata"                                                 # Directory where AnnData objects will be saved (relative to output_data_dir)
area_path = "selected_cells_stats.csv"                              # Path to the CSV file containing selected cells statistics (relative to data_dir)
logging_path = "logs"                                               # Directory where logs will be saved (relative to output_dir)

<<<<<<< HEAD
[modules.annotate]
module_name = "3_annotate" # Name of the module - will be used in the output directory name
cluster_name = "leiden"    # name of the cluster column in adata.obs
new_clusters = "cell_type" # name of the new cluster column in adata.obs
=======
[modules.quality_control]
module_name = "1_quality_control" # Name of the module - will be used in the output directory name
min_counts = 10                   # Minimum number of counts required for a cell to pass filtering
min_cells = 5                     # Minimum number of cells expressed required for a gene to pass filtering
min_cell_area = 25                # Minimum cell area to filter cells required for a cell to pass filtering
max_cell_area = 1000              # Maximum cell area to filter cells required for a cell to pass filtering
norm_approach = "scanpy_log"      # Normalization approach to use

[modules.dimension_reduction]
module_name = "2_dimension_reduction" # Name of the module - will be used in the output directory name
norm_approach = "scanpy_log"          # Normalization approach to use
subsample_data = true                 # Whether to subsample the data for development purposes
n_comps = 30                          # number of principal components to compute
n_neighbors = 30                      # number of neighbors for the neighborhood graph
resolution = 0.5                      # resolution for leiden clustering
cluster_name = "leiden"               # name of the cluster column in adata.obs
>>>>>>> 740960e1
<|MERGE_RESOLUTION|>--- conflicted
+++ resolved
@@ -14,12 +14,6 @@
 area_path = "selected_cells_stats.csv"                              # Path to the CSV file containing selected cells statistics (relative to data_dir)
 logging_path = "logs"                                               # Directory where logs will be saved (relative to output_dir)
 
-<<<<<<< HEAD
-[modules.annotate]
-module_name = "3_annotate" # Name of the module - will be used in the output directory name
-cluster_name = "leiden"    # name of the cluster column in adata.obs
-new_clusters = "cell_type" # name of the new cluster column in adata.obs
-=======
 [modules.quality_control]
 module_name = "1_quality_control" # Name of the module - will be used in the output directory name
 min_counts = 10                   # Minimum number of counts required for a cell to pass filtering
@@ -35,5 +29,4 @@
 n_comps = 30                          # number of principal components to compute
 n_neighbors = 30                      # number of neighbors for the neighborhood graph
 resolution = 0.5                      # resolution for leiden clustering
-cluster_name = "leiden"               # name of the cluster column in adata.obs
->>>>>>> 740960e1
+cluster_name = "leiden"               # name of the cluster column in adata.obs