--- conflicted
+++ resolved
@@ -32,13 +32,8 @@
     logger.info(f"Changed directory to {module_dir}")
 
     # Import data
-<<<<<<< HEAD
     logger.info("Loading Xenium data...")
-    adata = sc.read_h5ad(module_dir / "3_annotate/adata.h5ad")
-=======
-    logging.info("Loading Xenium data...")
     adata = sc.read_h5ad(module_dir / "3_annotate" / "adata.h5ad")
->>>>>>> 49d2d960
 
     # View plots
     logger.info("Visualize clusters on tissue...")
@@ -69,8 +64,7 @@
     )
 
     # Save anndata object
-<<<<<<< HEAD
-    adata.write_h5ad(module_dir / f"{module_name}/adata.h5ad")
+    adata.write_h5ad(module_dir / "adata.h5ad")
     logger.info(f"Data saved to {module_dir / 'adata.h5ad'}")
     logger.info("Imaging module completed successfully.")
 
@@ -83,9 +77,4 @@
     try:
         run_view_images()
     except FileNotFoundError as err:
-        logger.error(f"File not found: {err}")
-=======
-    adata.write_h5ad(module_dir / "adata.h5ad")
-    logging.info(f"Data saved to {module_dir / 'adata.h5ad'}")
-    logging.info("Imaging module completed successfully.")
->>>>>>> 49d2d960
+        logger.error(f"File not found: {err}")