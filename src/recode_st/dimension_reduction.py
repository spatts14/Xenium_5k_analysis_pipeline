"""Dimension reduction module."""

import logging
import warnings
from logging import getLogger
from pathlib import Path

import geosketch
import numpy as np
import scanpy as sc
import squidpy as sq

from recode_st.config import DimensionReductionModuleConfig, IOConfig
from recode_st.helper_function import seed_everything
from recode_st.logging_config import configure_logging

warnings.filterwarnings("ignore")

logger = getLogger(__name__)


def subsampled_data(
    adata,
    subsample_data: bool,
    module_dir: Path,
    norm_approach: str,
    n_total: int = 10_000,
    min_cells_per_roi: int = 50,
    n_pca: int = 50,
) -> sc.AnnData:
    """Subsample or load a development dataset from an AnnData object.

    Parameters
    ----------
    adata : sc.AnnData
        Input AnnData object containing single-cell data.
    subsample_data : bool
        If True, subsample and save the data; if False, load pre-subsampled data.
    module_dir : Path
        Directory where the sketch file will be written/read.
    norm_approach : str
        Label for normalization approach, used in filename.
    n_total : int, optional
        Total number of cells to include in the subsampled dataset (default=10,000).
    min_cells_per_roi : int, optional
        Minimum number of cells to sample per ROI (default=50).
    n_pca : int, optional
        Number of PCA components to compute if missing (default=50).

    Returns:
    -------
    sc.AnnData
        The subsampled (or loaded) AnnData object.
    """
    logger = logging.getLogger(__name__)
    sketch_path = module_dir / f"adata_sketch_{norm_approach}.h5ad"

    if subsample_data is True:
        logger.info("Subsampling data for dev...")
        orig_size = len(adata)
        logger.info(f"Original size: {orig_size} cells")

        # Compute PCA if not already present
        if "X_pca" not in adata.obsm:
            logger.info("PCA not computed. Computing PCA...")
            sc.pp.pca(adata, n_comps=n_pca)

        roi_counts = adata.obs["ROI"].value_counts()
        sampled_indices = []
        logger.info(f"Sketching {n_total} cells across {len(roi_counts)} ROIs...")

        for roi in adata.obs["ROI"].unique():
            roi_mask = adata.obs["ROI"] == roi
            roi_data = adata[roi_mask]

            n_roi_sketch = int(n_total * (roi_counts[roi] / len(adata)))
            n_roi_sketch = max(min_cells_per_roi, n_roi_sketch)
            n_roi_sketch = min(n_roi_sketch, len(roi_data))

            logger.info(
                f"  ROI {roi}: sketching {n_roi_sketch} from {len(roi_data)} cells"
            )

            if n_roi_sketch >= len(roi_data):
                roi_sketch_local = np.arange(len(roi_data))
            else:
                roi_sketch_local = geosketch.gs(
                    roi_data.obsm["X_pca"], n_roi_sketch, replace=False
                )

            global_indices = np.where(roi_mask)[0][roi_sketch_local]
            sampled_indices.extend(global_indices)

        adata = adata[sampled_indices, :].copy()
        adata.write_h5ad(sketch_path)

        logger.info("\nSketching Results")
        logger.info(f"Sketched size: {len(adata)} cells")
        logger.info(f"Reduction: {100 * (1 - len(adata) / orig_size):.1f}%")
        logger.info("\nCells per ROI:")
        logger.info(adata.obs["ROI"].value_counts().sort_index())

    else:
        if not sketch_path.exists():
            raise FileNotFoundError(
                f"Expected subsampled file not found: {sketch_path}\n"
                "Run with subsample_data=True first."
            )
        logger.info("Skipping subsampling — loading existing sketch.")
        adata = sc.read_h5ad(sketch_path)
        logger.info(f"Loaded subsampled dataset with {len(adata)} cells.")

    return adata


def run_dimension_reduction(
    config: DimensionReductionModuleConfig, io_config: IOConfig
):
    """Run dimension reduction on Xenium data."""
    # Set variables
    module_dir = io_config.output_dir / config.module_name
    n_comps = config.n_comps
    n_neighbors = config.n_neighbors
    resolution = config.resolution
    cluster_name = config.cluster_name
    norm_approach = config.norm_approach

    # Create output directories if they do not exist
    module_dir.mkdir(exist_ok=True)

    # Set the directory where to save the ScanPy figures
    sc.settings.figdir = module_dir

    # Import data
    logger.info(f"Loading Xenium data normalized with {norm_approach}...")
    adata = sc.read_h5ad(
        io_config.output_dir / "1_quality_control" / f"adata_{norm_approach}.h5ad"
    )

<<<<<<< HEAD
    #! Not sure if I need this
    # # Highly variable genes
    # logger.info("Selecting highly variable genes...")
    # sc.pp.highly_variable_genes(
    #     adata,
    #     n_top_genes=3000,  # select top highly variable genes
    #     # batch_key='run'
    # )

=======
>>>>>>> 9d935de6
    # Perform dimension reduction analysis
    logger.info("Compute PCA...")
    sc.pp.pca(adata, n_comps=50)
    sc.pl.pca_variance_ratio(
        adata,
        log=True,
        n_pcs=50,  # Number of PCs shown in the plot
        show=False,
        save=f"_{config.module_name}.png",
    )
    logger.info(f"PCA Variance plot saved to {sc.settings.figdir}")

    # adata = subsampled_data(
    #     adata=adata,
    #     subsample_data=False,  # or False if youve already run it once
    #     module_dir=module_dir,
    #     norm_approach="cell_area",
    #     n_total=10000,
    # )

    logger.info("Compute neighbors...")
    sc.pp.neighbors(
        adata,
        n_neighbors=n_neighbors,  # compute a neighborhood graph
        n_pcs=n_comps,  # For 5K panel, 30-50 PCs is typical
    )

    logger.info("Create UMAPs and cluster cells..")
    sc.tl.umap(adata)  # calculate umap
    sc.tl.leiden(
        adata,
        resolution=resolution,  # choose resolution for clustering
        key_added=cluster_name,
    )  # name clusters

    # plot UMAP
    logger.info("Plotting UMAPs...")
    sc.pl.umap(
        adata,
        color=[
            "total_counts",
            "n_genes_by_counts",
            "ROI",
            cluster_name,
        ],
        wspace=0.4,
        show=False,
        save=f"_{config.module_name}_{norm_approach}.png",  # save figure
        frameon=False,
    )

    sc.pl.umap(
        adata,
        color=[
            "PTPRC",  # immune cells
            "CD3E",  # T cells
            "CD68",  # macrophages
            "EPCAM",  # epithelial cells
            "COL1A1",  # collagen
            "PDGFRA",  # fibroblasts
            "ACTA2",  # smooth muscle cells
            "VWF",  # endothelial cells
        ],
        wspace=0.4,
        show=False,
        save=f"_{config.module_name}_cell_markers_{norm_approach}.png",  # save figure
        frameon=False,
    )
    logger.info(f"UMAP plot saved to {sc.settings.figdir}")

    # plot visualization of leiden clusters
    logger.info(f"Plotting {cluster_name} clusters...")
    for roi in adata.obs["ROI"].unique():
        subset = adata[adata.obs["ROI"] == roi]
        sq.pl.spatial_scatter(
            subset,
            library_id="spatial",
            shape=None,
            color=[cluster_name],
            wspace=0.4,
            save=module_dir / f"{cluster_name}_{roi}_spatial.png",
        )
    logger.info(f"{cluster_name} spatial scatter plot saved to {module_dir}")

    # Save anndata object
    adata.write_h5ad(module_dir / "adata.h5ad")
    logger.info(f"Data saved to {module_dir / 'adata.h5ad'}")


if __name__ == "__main__":
    # Set up logger
    configure_logging()
    logger = getLogger("recode_st.2_dimension_reduction")

    # Set seed
    seed_everything(
        19960915
    )  #! This is not working, I change the see in config_dev.toml but it stays the same

    try:
        run_dimension_reduction(
            DimensionReductionModuleConfig(module_name="2_dimension_reduction"),
            IOConfig(),
        )
    except FileNotFoundError as err:
        logger.error(f"File not found: {err}")<|MERGE_RESOLUTION|>--- conflicted
+++ resolved
@@ -137,18 +137,6 @@
         io_config.output_dir / "1_quality_control" / f"adata_{norm_approach}.h5ad"
     )
 
-<<<<<<< HEAD
-    #! Not sure if I need this
-    # # Highly variable genes
-    # logger.info("Selecting highly variable genes...")
-    # sc.pp.highly_variable_genes(
-    #     adata,
-    #     n_top_genes=3000,  # select top highly variable genes
-    #     # batch_key='run'
-    # )
-
-=======
->>>>>>> 9d935de6
     # Perform dimension reduction analysis
     logger.info("Compute PCA...")
     sc.pp.pca(adata, n_comps=50)
