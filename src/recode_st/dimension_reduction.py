"""Dimension reduction module."""

import warnings
from logging import getLogger

import scanpy as sc
import squidpy as sq

from recode_st.config import DimensionReductionModuleConfig, IOConfig
from recode_st.helper_function import seed_everything
from recode_st.logging_config import configure_logging

warnings.filterwarnings("ignore")

logger = getLogger(__name__)


def run_dimension_reduction(
    config: DimensionReductionModuleConfig, io_config: IOConfig
):
    """Run dimension reduction on Xenium data."""
    # Set variables
<<<<<<< HEAD
    module_name = "2_DR"
    module_dir = output_path / module_name
    seed = 21122023  # seed for reproducibility
    n_comps = 50  # number of principal components to compute
    n_neighbors = 15  # number of neighbors for the neighborhood graph
    resolution = 0.1  # resolution for leiden clustering
    cluster_name = "leiden"  # name of the leiden clusters

    # Set seed
    seed_everything(seed)
=======
    module_dir = io_config.output_dir / config.module_name
>>>>>>> 21f34ab8

    # Create output directories if they do not exist
    module_dir.mkdir(exist_ok=True)

    # Set the directory where to save the ScanPy figures
    sc.settings.figdir = module_dir

    # Import data
    logger.info("Loading Xenium data...")
    adata = sc.read_h5ad(io_config.output_dir / "1_qc" / "adata.h5ad")

    # Perform dimension reduction analysis
    logger.info("Compute PCA...")
    sc.pp.pca(adata, n_comps=n_comps)  # compute principal components
    sc.pl.pca_variance_ratio(
        adata,
        log=True,
        n_pcs=50,
        show=False,
        save=f"_{config.module_name}.png",
    )
    logger.info(f"PCA Variance plot saved to {sc.settings.figdir}")

    logger.info("Compute neighbors...")
    sc.pp.neighbors(adata, n_neighbors=n_neighbors)  # compute a neighborhood graph

    logger.info("Create UMAPs and cluster cells..")
    sc.tl.umap(adata)  # calculate umap
    sc.tl.leiden(
        adata,
        resolution=resolution,  # choose resolution for clustering
        key_added=cluster_name,
    )  # name leiden clusters

    # plot UMAP
    logger.info("Plotting UMAPs...")
    sc.pl.umap(
        adata,
        color=[
            "total_counts",
            "n_genes_by_counts",
            cluster_name,
        ],
        wspace=0.4,
        show=False,
        save=f"_{config.module_name}.png",  # save the figure with the module name
        frameon=False,
    )
    logger.info(f"UMAP plot saved to {sc.settings.figdir}")

    # plot visualization of leiden clusters
    logger.info(f"Plotting {cluster_name} clusters...")
    sq.pl.spatial_scatter(
        adata,
        library_id="spatial",
        shape=None,
        color=[cluster_name],
        wspace=0.4,
        save=module_dir / f"{cluster_name}_spatial.png",
    )
    logger.info(f"{cluster_name} spatial scatter plot saved to {module_dir}")

    # Save anndata object
    adata.write_h5ad(module_dir / "adata.h5ad")
    logger.info(f"Data saved to {module_dir / 'adata.h5ad'}")


if __name__ == "__main__":
    # Set up logger
    configure_logging()
    logger = getLogger("recode_st.2_dimension_reduction")

    # Set seed
    seed_everything(21122023)

    try:
        run_dimension_reduction(
            DimensionReductionModuleConfig(module_name="2_dimension_reduction"),
            IOConfig(),
        )
    except FileNotFoundError as err:
        logger.error(f"File not found: {err}")<|MERGE_RESOLUTION|>--- conflicted
+++ resolved
@@ -20,20 +20,11 @@
 ):
     """Run dimension reduction on Xenium data."""
     # Set variables
-<<<<<<< HEAD
-    module_name = "2_DR"
-    module_dir = output_path / module_name
-    seed = 21122023  # seed for reproducibility
-    n_comps = 50  # number of principal components to compute
-    n_neighbors = 15  # number of neighbors for the neighborhood graph
-    resolution = 0.1  # resolution for leiden clustering
-    cluster_name = "leiden"  # name of the leiden clusters
-
-    # Set seed
-    seed_everything(seed)
-=======
     module_dir = io_config.output_dir / config.module_name
->>>>>>> 21f34ab8
+    n_comps = config.n_comps
+    n_neighbors = config.n_neighbors
+    resolution = config.resolution
+    cluster_name = config.cluster_name
 
     # Create output directories if they do not exist
     module_dir.mkdir(exist_ok=True)
